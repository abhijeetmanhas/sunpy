--- conflicted
+++ resolved
@@ -126,10 +126,14 @@
 def test_wave_toangstrom():
     # TODO: this test should test that inputs are in any of spectral units
     # more than just converted to Angstroms.
-    frequency = [(1, 1 * u.Hz), (1e3, 1 * u.kHz), (1e6, 1 * u.MHz),
+    frequency = [(1, 1 * u.Hz),
+                 (1e3, 1 * u.kHz),
+                 (1e6, 1 * u.MHz),
                  (1e9, 1 * u.GHz)]
 
-    energy = [(1, 1 * u.eV), (1e3, 1 * u.keV), (1e6, 1 * u.MeV)]
+    energy = [(1, 1 * u.eV),
+              (1e3, 1 * u.keV),
+              (1e6, 1 * u.MeV)]
 
     for factor, unit in energy:
         w = va.Wavelength((62 / factor) * unit, (62 / factor) * unit)
@@ -171,22 +175,12 @@
     one = va.Wavelength(0 * u.AA, 1000 * u.AA)
     a = one ^ va.Wavelength(200 * u.AA, 400 * u.AA)
 
-<<<<<<< HEAD
     assert a == attr.AttrOr([va.Wavelength(0 * u.AA, 200 * u.AA), va.Wavelength(400 * u.AA, 1000 * u.AA)])
-=======
-    assert a == attr.AttrOr(
-        [va.Wave(0 * u.AA, 200 * u.AA), va.Wave(400 * u.AA, 1000 * u.AA)])
->>>>>>> 0dfc50da
 
     a ^= va.Wavelength(600 * u.AA, 800 * u.AA)
 
-<<<<<<< HEAD
     assert a == attr.AttrOr(
         [va.Wavelength(0 * u.AA, 200 * u.AA), va.Wavelength(400 * u.AA, 600 * u.AA), va.Wavelength(800 * u.AA, 1000 * u.AA)])
-=======
-    assert a == attr.AttrOr([va.Wave(0 * u.AA, 200 * u.AA), va.Wave(
-        400 * u.AA, 600 * u.AA), va.Wave(800 * u.AA, 1000 * u.AA)])
->>>>>>> 0dfc50da
 
 
 def test_err_dummyattr_create():
@@ -206,12 +200,9 @@
     assert repr(wav) == "<Wavelength(12.0, 16.0, 'Angstrom')>"
     assert repr(moarwav) == "<Wavelength(12.0, 15.0, 'Angstrom')>"
 
-
 def test_str():
     qr = QueryResponse([])
-    assert str(
-        qr) == 'Start Time End Time Source Instrument Type\n---------- -------- ------ ---------- ----'
-
+    assert str(qr) == 'Start Time End Time Source Instrument Type\n---------- -------- ------ ---------- ----'
 
 def test_repr():
     qr = QueryResponse([])
