# -*- coding: utf-8 -*-
"""
Created on Wed Mar 26 20:17:06 2014

@author: stuart
"""
import os
import time
import tempfile
import datetime
import astropy.table
import astropy.time
import astropy.units as u
import pytest

from sunpy.time import parse_time
from sunpy.net.jsoc import JSOCClient, JSOCResponse
from sunpy.net.download import Results
import sunpy.net.jsoc.attrs as attrs


client = JSOCClient()


def test_jsocresponse_double():
    j1 = JSOCResponse(table=astropy.table.Table(data=[[1,2,3,4]]))
    j1.append(astropy.table.Table(data=[[1,2,3,4]]))
    assert isinstance(j1, JSOCResponse)
    assert all(j1.table == astropy.table.vstack([astropy.table.Table(data=[[1,2,3,4]]),
                                                 astropy.table.Table(data=[[1,2,3,4]])]))

def test_jsocresponse_single():
    j1 = JSOCResponse(table=None)
    assert len(j1) == 0
    j1.append(astropy.table.Table(data=[[1,2,3,4]]))
    assert all(j1.table == astropy.table.Table(data=[[1,2,3,4]]))
    assert len(j1) == 4


def test_payload():
    start = parse_time('2012/1/1T00:00:00')
    end = parse_time('2012/1/1T00:00:45')

<<<<<<< HEAD
    payload = client._make_query_payload(start, end, 'hmi.M_42s', notify='test@sunpy.org')
=======
    payload = client._make_query_payload(start, end, 'hmi.M_42s', notify='@')
>>>>>>> 4828e16e

    payload_expected = {
       'ds': '{0}[{1}-{2}]'.format('hmi.M_42s',
                                   start.strftime("%Y.%m.%d_%H:%M:%S_TAI"),
                                   end.strftime("%Y.%m.%d_%H:%M:%S_TAI")),
       'format': 'json',
       'method': 'url',
<<<<<<< HEAD
       'notify': 'test@sunpy.org',
=======
       'notify': '@',
>>>>>>> 4828e16e
       'op': 'exp_request',
       'process': 'n=0|no_op',
       'protocol': 'FITS,compress Rice',
       'requestor': 'none',
       'filenamefmt': '{0}.{{T_REC:A}}.{{CAMERA}}.{{segment}}'.format('hmi.M_42s')
       }

    assert payload == payload_expected

def test_payload_nocompression():
    start = parse_time('2012/1/1T00:00:00')
    end = parse_time('2012/1/1T00:00:45')

<<<<<<< HEAD
    payload = client._make_query_payload(start, end, 'hmi.M_42s', compression=None, notify='@')
=======
    payload = client._make_query_payload(start, end, 'hmi.M_42s',
                                         compression=None, notify='jsoc@cadair.com')
>>>>>>> 4828e16e

    payload_expected = {
       'ds':'{0}[{1}-{2}]'.format('hmi.M_42s', start.strftime("%Y.%m.%d_%H:%M:%S_TAI"),
                                       end.strftime("%Y.%m.%d_%H:%M:%S_TAI")),
       'format':'json',
       'method':'url',
<<<<<<< HEAD
       'notify':'@',
=======
       'notify':'jsoc@cadair.com',
>>>>>>> 4828e16e
       'op':'exp_request',
       'process':'n=0|no_op',
       'protocol':'FITS, **NONE**',
       'requestor':'none',
       'filenamefmt':'{0}.{{T_REC:A}}.{{CAMERA}}.{{segment}}'.format('hmi.M_42s')
       }

    assert payload == payload_expected

def test_payload_protocol():
    start = parse_time('2012/1/1T00:00:00')
    end = parse_time('2012/1/1T00:00:45')

<<<<<<< HEAD
    payload = client._make_query_payload(start, end, 'hmi.M_42s', protocol='as-is', notify='@')
=======
    payload = client._make_query_payload(start, end, 'hmi.M_42s', protocol='as-is',
                                         notify='jsoc@cadair.com')
>>>>>>> 4828e16e

    payload_expected = {
       'ds':'{0}[{1}-{2}]'.format('hmi.M_42s', start.strftime("%Y.%m.%d_%H:%M:%S_TAI"),
                                       end.strftime("%Y.%m.%d_%H:%M:%S_TAI")),
       'format':'json',
       'method':'url',
<<<<<<< HEAD
       'notify':'@',
=======
       'notify':'jsoc@cadair.com',
>>>>>>> 4828e16e
       'op':'exp_request',
       'process':'n=0|no_op',
       'protocol':'as-is',
       'requestor':'none',
       'filenamefmt':'{0}.{{T_REC:A}}.{{CAMERA}}.{{segment}}'.format('hmi.M_42s')
       }

    assert payload == payload_expected

def test_process_time_string():
    start = client._process_time('2012/1/1T00:00:00')
    assert start == datetime.datetime(year=2012, month=1, day=1, second=34)

def test_process_time_datetime():
    start = client._process_time(datetime.datetime(year=2012, month=1, day=1))
    assert start == datetime.datetime(year=2012, month=1, day=1, second=34)

def test_process_time_astropy():
    start = client._process_time(astropy.time.Time('2012-01-01T00:00:00', format='isot', scale='utc'))
    assert start == datetime.datetime(year=2012, month=1, day=1, second=34)

def test_process_time_astropy_tai():
    start = client._process_time(astropy.time.Time('2012-01-01T00:00:00', format='isot', scale='tai'))
    assert start == datetime.datetime(year=2012, month=1, day=1, second=0)

@pytest.mark.online
def test_status_request():
    r = client._request_status('none')
    assert r.json() == {u'error': u'requestid none is not an acceptable ID for the external export system (acceptable format is JSOC_YYYYMMDD_NNN_X_IN or JSOC_YYYYMMDD_NNN).',
                         u'status': 4}

def  test_empty_jsoc_response():
    Jresp = JSOCResponse()
    assert Jresp.table is None
    assert Jresp.query_args == []
    assert Jresp.requestIDs is None
    assert str(Jresp) == 'None'
    assert repr(Jresp) == 'None'
    assert len(Jresp) == 0

@pytest.mark.online
def test_query():
    Jresp = client.query(attrs.Time('2012/1/1T00:00:00', '2012/1/1T00:00:45'),
                         attrs.Series('hmi.M_45s'))
    assert isinstance(Jresp, JSOCResponse)
    assert len(Jresp) == 2


@pytest.mark.online
def test_post_pass():
    responses = client.query(attrs.Time('2012/1/1T00:00:00', '2012/1/1T00:00:45'),
<<<<<<< HEAD
                             attrs.Series('hmi.M_45s'), attrs.Notify('test@sunpy.org'))
=======
                             attrs.Series('hmi.M_45s'), attrs.Notify('jsoc@cadair.com'))
>>>>>>> 4828e16e
    aa = client.request_data(responses, return_resp=True)
    tmpresp = aa[0][0].json()
    assert tmpresp['status'] == 2
    assert tmpresp['protocol'] == 'FITS,compress Rice'
    assert tmpresp['method'] == 'url'


@pytest.mark.online
def test_post_wavelength():
    responses = client.query(attrs.Time('2010/07/30T13:30:00','2010/07/30T14:00:00'),attrs.Series('aia.lev1_euv_12s'),
<<<<<<< HEAD
                             attrs.Wavelength(193*u.AA)|attrs.Wavelength(335*u.AA), attrs.Notify('test@sunpy.org'))
=======
                             attrs.Wavelength(193*u.AA)|attrs.Wavelength(335*u.AA), attrs.Notify('jsoc@cadair.com'))
>>>>>>> 4828e16e
    aa = client.request_data(responses, return_resp=True)
    tmpresp = aa[0][0].json()
    assert tmpresp['status'] == 2
    assert tmpresp['protocol'] == 'FITS,compress Rice'
    assert tmpresp['method'] == 'url'
    assert tmpresp['rcount'] == 151
    tmpresp = aa[1][0].json()
    assert tmpresp['status'] == 2
    assert tmpresp['protocol'] == 'FITS,compress Rice'
    assert tmpresp['method'] == 'url'
    assert tmpresp['rcount'] == 151

@pytest.mark.online
def test_post_notify_fail():
    responses = client.query(attrs.Time('2012/1/1T00:00:00', '2012/1/1T00:00:45'),
                             attrs.Series('hmi.M_45s'))
    with pytest.raises(ValueError):
        client.request_data(responses, return_resp=True)

@pytest.mark.online()
def test_post_wave_series():
    with pytest.raises(TypeError):
        client.query(attrs.Time('2012/1/1T00:00:00', '2012/1/1T00:00:45'),
                     attrs.Series('hmi.M_45s')|attrs.Series('aia.lev1_euv_12s'),
                     attrs.Wavelength(193*u.AA)|attrs.Wavelength(335*u.AA),
                     attrs.Notify('test@sunpy.org'))


@pytest.mark.online
def test_post_fail(recwarn):
<<<<<<< HEAD
    res = client.query(attrs.Time('2012/1/1T00:00:00', '2012/1/1T00:00:45'), attrs.Series('none'),
                     attrs.Notify('test@sunpy.org'))
=======
    res = client.query(attrs.Time('2012/1/1T00:00:00', '2012/1/1T00:00:45'),
                       attrs.Series('none'), attrs.Notify('jsoc@cadair.com'))
>>>>>>> 4828e16e
    client.request_data(res, return_resp=True)
    w = recwarn.pop(Warning)
    assert issubclass(w.category, Warning)
    assert "Query 0 retuned status 4 with error Series none is not a valid series accessible from hmidb2." in str(w.message)
    assert w.filename
    assert w.lineno

@pytest.mark.online
def test_request_status_fail():
    resp = client._request_status('none')
    assert resp.json() == {u'status': 4, u'error': u"requestid none is not an acceptable ID for the external export system (acceptable format is JSOC_YYYYMMDD_NNN_X_IN or JSOC_YYYYMMDD_NNN)."}
    resp = client._request_status(['none'])
    assert resp.json() == {u'status': 4, u'error': u"requestid none is not an acceptable ID for the external export system (acceptable format is JSOC_YYYYMMDD_NNN_X_IN or JSOC_YYYYMMDD_NNN)."}


@pytest.mark.online
#@pytest.mark.xfail
def test_wait_get():
    responses = client.query(attrs.Time('2012/1/1T1:00:36', '2012/1/1T01:00:38'),
                             attrs.Series( 'hmi.M_45s'), attrs.Notify('jsoc@cadair.com'))
    path = tempfile.mkdtemp()
    res = client.get(responses, path=path)
    assert isinstance(res, Results)
<<<<<<< HEAD
    assert res.total == 2

@pytest.mark.online
@pytest.mark.xfail
def test_check_request():
    responses = client.query(attrs.Time('2012/1/1T01:00:00', '2012/1/1T01:00:45'),
                             attrs.Series('hmi.M_45s'), attrs.Notify('test@sunpy.org'))
=======
    assert res.total == 1
>>>>>>> 4828e16e


@pytest.mark.online
def test_get_request():
<<<<<<< HEAD
    responses = client.query(attrs.Time('2012/1/1T01:00:00', '2012/1/1T01:00:45'),
                             attrs.Series('hmi.M_45s'), attrs.Notify('test@sunpy.org'))
=======
    responses = client.query(attrs.Time('2012/1/1T1:00:36', '2012/1/1T01:00:38'),
                             attrs.Series('hmi.M_45s'), attrs.Notify('jsoc@cadair.com'))
>>>>>>> 4828e16e

    bb = client.request_data(responses)
    path = tempfile.mkdtemp()
    aa = client.get_request(bb, path=path)
    assert isinstance(aa, Results)

@pytest.mark.online
def test_results_filenames():
    responses = client.query(attrs.Time('2014/1/1T1:00:36', '2014/1/1T01:01:38'),
                             attrs.Series('hmi.M_45s'), attrs.Notify('jsoc@cadair.com'))
    path = tempfile.mkdtemp()
    aa = client.get(responses, path=path)
    assert isinstance(aa, Results)
    files = aa.wait()
    assert len(files) == len(responses)
    for hmiurl in aa.map_:
        assert os.path.basename(hmiurl) == os.path.basename(aa.map_[hmiurl]['path'])

@pytest.mark.online
def test_invalid_query():
    with pytest.raises(ValueError):
        resp = client.query(attrs.Time('2012/1/1T01:00:00', '2012/1/1T01:00:45'))<|MERGE_RESOLUTION|>--- conflicted
+++ resolved
@@ -41,11 +41,7 @@
     start = parse_time('2012/1/1T00:00:00')
     end = parse_time('2012/1/1T00:00:45')
 
-<<<<<<< HEAD
-    payload = client._make_query_payload(start, end, 'hmi.M_42s', notify='test@sunpy.org')
-=======
     payload = client._make_query_payload(start, end, 'hmi.M_42s', notify='@')
->>>>>>> 4828e16e
 
     payload_expected = {
        'ds': '{0}[{1}-{2}]'.format('hmi.M_42s',
@@ -53,11 +49,7 @@
                                    end.strftime("%Y.%m.%d_%H:%M:%S_TAI")),
        'format': 'json',
        'method': 'url',
-<<<<<<< HEAD
-       'notify': 'test@sunpy.org',
-=======
        'notify': '@',
->>>>>>> 4828e16e
        'op': 'exp_request',
        'process': 'n=0|no_op',
        'protocol': 'FITS,compress Rice',
@@ -71,23 +63,15 @@
     start = parse_time('2012/1/1T00:00:00')
     end = parse_time('2012/1/1T00:00:45')
 
-<<<<<<< HEAD
-    payload = client._make_query_payload(start, end, 'hmi.M_42s', compression=None, notify='@')
-=======
     payload = client._make_query_payload(start, end, 'hmi.M_42s',
                                          compression=None, notify='jsoc@cadair.com')
->>>>>>> 4828e16e
 
     payload_expected = {
        'ds':'{0}[{1}-{2}]'.format('hmi.M_42s', start.strftime("%Y.%m.%d_%H:%M:%S_TAI"),
                                        end.strftime("%Y.%m.%d_%H:%M:%S_TAI")),
        'format':'json',
        'method':'url',
-<<<<<<< HEAD
-       'notify':'@',
-=======
        'notify':'jsoc@cadair.com',
->>>>>>> 4828e16e
        'op':'exp_request',
        'process':'n=0|no_op',
        'protocol':'FITS, **NONE**',
@@ -101,23 +85,15 @@
     start = parse_time('2012/1/1T00:00:00')
     end = parse_time('2012/1/1T00:00:45')
 
-<<<<<<< HEAD
-    payload = client._make_query_payload(start, end, 'hmi.M_42s', protocol='as-is', notify='@')
-=======
     payload = client._make_query_payload(start, end, 'hmi.M_42s', protocol='as-is',
                                          notify='jsoc@cadair.com')
->>>>>>> 4828e16e
 
     payload_expected = {
        'ds':'{0}[{1}-{2}]'.format('hmi.M_42s', start.strftime("%Y.%m.%d_%H:%M:%S_TAI"),
                                        end.strftime("%Y.%m.%d_%H:%M:%S_TAI")),
        'format':'json',
        'method':'url',
-<<<<<<< HEAD
-       'notify':'@',
-=======
        'notify':'jsoc@cadair.com',
->>>>>>> 4828e16e
        'op':'exp_request',
        'process':'n=0|no_op',
        'protocol':'as-is',
@@ -169,11 +145,7 @@
 @pytest.mark.online
 def test_post_pass():
     responses = client.query(attrs.Time('2012/1/1T00:00:00', '2012/1/1T00:00:45'),
-<<<<<<< HEAD
-                             attrs.Series('hmi.M_45s'), attrs.Notify('test@sunpy.org'))
-=======
                              attrs.Series('hmi.M_45s'), attrs.Notify('jsoc@cadair.com'))
->>>>>>> 4828e16e
     aa = client.request_data(responses, return_resp=True)
     tmpresp = aa[0][0].json()
     assert tmpresp['status'] == 2
@@ -184,11 +156,7 @@
 @pytest.mark.online
 def test_post_wavelength():
     responses = client.query(attrs.Time('2010/07/30T13:30:00','2010/07/30T14:00:00'),attrs.Series('aia.lev1_euv_12s'),
-<<<<<<< HEAD
-                             attrs.Wavelength(193*u.AA)|attrs.Wavelength(335*u.AA), attrs.Notify('test@sunpy.org'))
-=======
                              attrs.Wavelength(193*u.AA)|attrs.Wavelength(335*u.AA), attrs.Notify('jsoc@cadair.com'))
->>>>>>> 4828e16e
     aa = client.request_data(responses, return_resp=True)
     tmpresp = aa[0][0].json()
     assert tmpresp['status'] == 2
@@ -213,19 +181,13 @@
     with pytest.raises(TypeError):
         client.query(attrs.Time('2012/1/1T00:00:00', '2012/1/1T00:00:45'),
                      attrs.Series('hmi.M_45s')|attrs.Series('aia.lev1_euv_12s'),
-                     attrs.Wavelength(193*u.AA)|attrs.Wavelength(335*u.AA),
-                     attrs.Notify('test@sunpy.org'))
+                     attrs.Wavelength(193*u.AA)|attrs.Wavelength(335*u.AA))
 
 
 @pytest.mark.online
 def test_post_fail(recwarn):
-<<<<<<< HEAD
-    res = client.query(attrs.Time('2012/1/1T00:00:00', '2012/1/1T00:00:45'), attrs.Series('none'),
-                     attrs.Notify('test@sunpy.org'))
-=======
     res = client.query(attrs.Time('2012/1/1T00:00:00', '2012/1/1T00:00:45'),
                        attrs.Series('none'), attrs.Notify('jsoc@cadair.com'))
->>>>>>> 4828e16e
     client.request_data(res, return_resp=True)
     w = recwarn.pop(Warning)
     assert issubclass(w.category, Warning)
@@ -249,28 +211,13 @@
     path = tempfile.mkdtemp()
     res = client.get(responses, path=path)
     assert isinstance(res, Results)
-<<<<<<< HEAD
-    assert res.total == 2
-
-@pytest.mark.online
-@pytest.mark.xfail
-def test_check_request():
-    responses = client.query(attrs.Time('2012/1/1T01:00:00', '2012/1/1T01:00:45'),
-                             attrs.Series('hmi.M_45s'), attrs.Notify('test@sunpy.org'))
-=======
     assert res.total == 1
->>>>>>> 4828e16e
 
 
 @pytest.mark.online
 def test_get_request():
-<<<<<<< HEAD
-    responses = client.query(attrs.Time('2012/1/1T01:00:00', '2012/1/1T01:00:45'),
-                             attrs.Series('hmi.M_45s'), attrs.Notify('test@sunpy.org'))
-=======
     responses = client.query(attrs.Time('2012/1/1T1:00:36', '2012/1/1T01:00:38'),
                              attrs.Series('hmi.M_45s'), attrs.Notify('jsoc@cadair.com'))
->>>>>>> 4828e16e
 
     bb = client.request_data(responses)
     path = tempfile.mkdtemp()
