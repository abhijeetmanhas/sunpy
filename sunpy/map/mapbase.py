--- conflicted
+++ resolved
@@ -1518,7 +1518,6 @@
             [268.24377, 254.83157, 268.24377, 321.89252],
             [249.99167, 265.14267, 274.61206, 240.5223 ]], dtype=float32)
         """
-<<<<<<< HEAD
 
         if (top_right is not None) and (width is not None or height is not None):
             # To be removed post 2.1
@@ -1566,20 +1565,6 @@
 
                 x_pixels = u.Quantity([bottom_left[0], bottom_left[0] + width]).value
                 y_pixels = u.Quantity([bottom_left[1], bottom_left[1] + height]).value
-=======
-        # Convert coordinates to pixels
-        if isinstance(bottom_left, (astropy.coordinates.SkyCoord,
-                                    astropy.coordinates.BaseCoordinateFrame)):
-            if not top_right:
-                if bottom_left.shape[0] != 2:
-                    raise ValueError("If top_right is not specified bottom_left must have length two.")
-                else:
-                    top_right = bottom_left[1]
-                    bottom_left = bottom_left[0]
->>>>>>> 76523b6a
-
-            bottom_left = self.world_to_pixel(bottom_left)
-            top_right = self.world_to_pixel(top_right)
 
         elif not (isinstance(bottom_left, u.Quantity) and bottom_left.unit.is_equivalent(u.pix) and
                   isinstance(top_right, u.Quantity) and top_right.unit.is_equivalent(u.pix)):
