--- conflicted
+++ resolved
@@ -216,14 +216,11 @@
                 if hasattr(amap,'rsun_arcseconds'):
                     index = i
                     break
-<<<<<<< HEAD
-=======
                 
         index_check = hasattr(self._maps[index],'rsun_arcseconds')
         if not index_check or index is None:
             raise ValueError("Specified index does not have all the required attributes to draw limb.")
             
->>>>>>> 74c2721f
         return self._maps[index].draw_limb(axes=axes)
         
     def draw_grid(self, index=None,  axes=None, grid_spacing=20):
