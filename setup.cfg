--- conflicted
+++ resolved
@@ -38,13 +38,8 @@
   scipy>=1.0.0
   matplotlib>=2.1.2
   pandas>=0.23.0
-<<<<<<< HEAD
-  astropy>=3.2
+  astropy>=3.2,!=4.0.1
   parfive[ftp]>=1.0
-=======
-  astropy>=3.2,!=4.0.1
-  parfive[ftp]
->>>>>>> 13fd398f
   importlib_resources;python_version<"3.7"
 
 [options.extras_require]
