#!/usr/bin/env python
#-*- coding:utf-8 -*-
#
# <License info will go here...>
#
# Written: 5-Mar-2011
#
# Author: Steven Christe <steven.d.christe@nasa.gov>
# Author: Keith Hughitt <keith.hughitt@nasa.gov>
#
# This module is not yet finished. The code in the comments below 
# are what remains to be implemented.
#
# TODO:
# 1] Implement File IO test (Test 24)
# 2] Implement smooth test
# 7] Check implementation of fft test
# 8] Check implementation of smooth test
# 9] Need to optimize shifting code for float arrays. Roll is very inefficient!
#
#pylint: disable=C0103,R0912,R0915
'''Equivalent of time_test3.pro, a performance test, in IDL

    The tests are 
    Test 1 - Empty For Loop
    Test 2 - Empty procedure
    Test 3 - Add 200000 scalar ints
    Test 4 - Scalar arithmetic loop
    Test 5 - Create a 512x512 array filled with bytes(2)
    Test 6 - Mult 512 by 512 byte by constant and store
    Test 7 - Shift 512 by 512 byte and store
    Test 8 - Add constant to 512x512 byte array
    Test 9 - Add two 512 by 512 byte arrays and store
    Test 10 - Mult 512 by 512 floating by constant
    Test 11 - Shift 512 x 512 array
    Test 12 - Add two 512 by 512 floating images
    Test 13 - Generate random numbers
    Test 14 - Invert random matrix
    Test 15 - LU Decomposition of random matrix
    Test 16 - Transpose byte array with FOR loop
    Test 17 - Transpose byte array, row and column ops
    Test 18 - Transpose byte array, TRANSPOSE function
    Test 20 - Log of numbers, vector op
    Test 20 - Forward and inverse FFT
    Test 21 - Smooth 512 by 512 byte array, 5x5 boxcar
     Test 23 - Smooth 512 by 512 floating array, 5x5 boxcar
    Test 24 - Write and read 512 by 512 byte array
'''
import numpy as np
<<<<<<< HEAD
import scipy
import scipy.linalg
import scipy.fftpack
import scipy.ndimage
=======
import scipy.fftpack
import scipy.ndimage
import scipy.linalg
>>>>>>> e0bf34e3
import math
import sys
import os
import benchmark

#from collections import deque

def main():
    """Main application"""
    timer = benchmark.BenchmarkTimer()
    
    options = timer.parse_arguments()
    timer.print_header("TIME_TEST3")
    
    run_tests(timer, options.scale_factor)
    
    timer.print_summary()

def run_tests(timer, scale_factor):
    '''Go through each test and print out the results'''
    nofileio = True

    #initialize time
    timer.reset()   
    
    #Test 1 - Empty For loop
    nrep = 2000000 * scale_factor
    for i in range(nrep):
        pass
    timer.log("Empty For loop %d times." % nrep)

    #Test 2 - Empty procedure    
    trash = lambda x: 0
 
    nrep = 1000000 * scale_factor
    for i in range(nrep):
        trash(i)
    timer.log("Call empty procedure (1 param) %d times." % nrep)
    
    #Test 3 - Add 200000 scalar ints
    nrep = 2000000 * scale_factor
    for i in range(nrep):
        a = i + 1
    timer.log("Add %d integer scalars and store" % nrep)
    
    #Test 4 - Scalar arithmetic loop
    nrep = 50000 * scale_factor
    for i in range(nrep):
        a = i + i - 2
        b = a / 2 + 1
        if b != i:
            print("You screwed up", i, a, b)
    timer.log("%d scalar loops each of 5 ops, 2 =, 1 if" % nrep)

    # Create a 512x512 array filled with bytes
    a = 2 * np.ones([512, 512], dtype=np.uint8)    
    timer.reset()
    
    #Test 5 - Mult 512 by 512 byte by constant and store
    nrep = 30 * scale_factor
    for i in range(nrep):
        b = a * 2
    timer.log('Mult 512 by 512 byte by constant and store, %d times.' % nrep)
    
    #Test 6 - Shift 512 by 512 byte and store
    nrep = 300 * scale_factor
    for i in range(nrep):
        c = np.roll(np.roll(b, 10, axis=0), 10, axis=1) #pylint: disable=W0612
    timer.log('Shift 512 by 512 byte and store, %d times.' % nrep)
 
    #Test 7 - Add constant to 512x512 byte array
    nrep = 100 * scale_factor
    for i in range(nrep):
        b = a + 3
    timer.log('Add constant to 512x512 byte array, %d times' % nrep)

    #Test 8 - Add two 512 by 512 byte arrays and store
    nrep = 80 * scale_factor
    for i in range(nrep):
        b = a + b
    timer.log('Add two 512 by 512 byte arrays and store, %d times' % nrep)
    
    #a = [[random.random(0, 1) for s in range(512)] for s in range(512)]
    a = np.random.uniform(0, 1, (512, 512)).astype(np.float32)
    
    #using roll is very inefficient for shifting a float array, 
    #may want to use collections instead instead, need to implement this
    #d = deque(a)

    timer.reset()
    
    #Test 9 - Mult 512 by 512 floating by constant
    nrep = 30 * scale_factor
    for i in range(nrep):
        b = a * 2
    timer.log('Mult 512 by 512 floating by constant, %d times.' % nrep)

    #Test 10 - Shift 512 x 512 array
    nrep = 60 * scale_factor
    for i in range(nrep):
        c = np.roll(np.roll(b, 10, axis=0), 10, axis=1)
    #for i in range(nrep): c = d.rotate(
    timer.log('Shift 512 x 512 array, %d times' % nrep)
    
    #Test 11 - Add two 512 by 512 floating images
    nrep = 40 * scale_factor
    for i in range(nrep):
        b = a + b
    timer.log('Add two 512 by 512 floating images, %d times.' % nrep)

    timer.reset()

    #Test 12 - Generate random numbers
    nrep = 10 * scale_factor  
    for i in range(nrep): 
        a = np.random.uniform(0, 1, 100000)
    timer.log('Generated %d random numbers' % (nrep * 100000))

    siz = int(math.sqrt(scale_factor) * 192)
    a = np.random.uniform(0, 1, (siz, siz)).astype(np.float32)
    timer.reset()

    #Test 13 - Invert random matrix
    b = np.linalg.inv(a)
    timer.log('Invert a %d^2 random matrix' % siz)
 
    timer.reset()
    
    #Test 14 - LU Decomposition of random matrix
    scipy.linalg.lu(a) #pylint: disable=E1101
    timer.log('LU Decomposition of a %d^2 random matrix' % siz)

    siz = int(384 * math.sqrt(scale_factor))

    #this following line is not quite right, yields an array 
    #filled differently than the IDL version
    #
    # khughitt 2011/04/06: Try now. Before a and b both referenced
    # same underlying object when indexing
    a = np.arange(siz**2, dtype=np.uint8).reshape(siz, siz)
    b = np.arange(siz**2, dtype=np.uint8).reshape(siz, siz)

    timer.reset()

    #Test 15 - Transpose byte array with FOR loop
    for i in range(siz):
        for j in range(siz):
            b[j, i] = a[i, j]
    timer.log('Transpose %d^2 byte, FOR loops' % siz)
    
    #Test 16 - Transpose byte array, row and column ops
    for j in range(10):
        for i in range(siz):
            b[:][i] = a[i][:].transpose()
    timer.log('Transpose %d^2 byte, row and column ops x 10' % siz)
  
    #Test 17 - Transpose byte array, TRANSPOSE function
    for i in range(100):
        b = a.transpose()
    timer.log('Transpose %d^2 byte, TRANSPOSE function x 100' % siz)

    siz = 100000 * scale_factor
    a = np.arange(siz, dtype=np.float32) + 1
    b = np.arange(siz, dtype=np.float32) + 1

    timer.reset()
    
    #Test 18 - Log of numbers, FOR loop
    for i in range(siz):
        b[i] = math.log(a[i])
    timer.log('Log of %d numbers, FOR loop' % siz)

    #Test 19 - Log of numbers, vector op
    for i in range(10):
        b = np.log(a)

    timer.log('Log of %d numbers, vector ops 10 times' % siz)

    n = 2**(17 * scale_factor)
    a = np.arange(n, dtype=np.float32)
    timer.reset()
    
    #Test 20 - Forward and inverse FFT
    b = scipy.fftpack.fft(a)
    b = scipy.fftpack.ifft(b)
    timer.log('%d point forward plus inverse FFT' % n)
 
    nrep = 10 * scale_factor
    a = np.zeros([512, 512], dtype=np.uint8)
    a[200:250, 200:250] = 10

    timer.reset()
    
    #Test 21 - Smooth 512 by 512 byte array, 5x5 boxcar
    for i in range(nrep):
        b = scipy.ndimage.filters.median_filter(a, size=(5, 5))
    timer.log('Smooth 512 by 512 byte array, 5x5 boxcar, %d times' % nrep)
 
    #Test 22 - Smooth 512 by 512 floating point array, 5x5 boxcar
    nrep = 5 * scale_factor
    a = np.zeros([512, 512], dtype=np.float32)
    a[200:250, 200:250] = 10.0
    timer.reset()
    #need to check to see if this is the same as an IDL smooth
    for i in range(nrep):
        b = scipy.ndimage.filters.median_filter(a, size=(5, 5))
    timer.log('Smooth 512 by 512 floating array, 5x5 boxcar, %d times' % nrep)
    
    a = np.arange(512**2, dtype=np.uint8).reshape(512, 512)

    # aa =assoc(1,a)
    timer.reset()
    nrep = 40 * scale_factor

    #Test 23 - Write and read 512 by 512 byte array
#    if (not nofileio):
#        # openw, 1, FILEPATH('test.dat', /TMP), 512, $
#        fp = open('/tmp/test.dat', 'r+b') 
#
#        initial = 512 * nrep
#        for i in range(nrep):
#            aa[i] = a
#        for i in range(nrep):
#            a = aa[i]
#        timer.log('Write and read 512 by 512 byte array x ' + str(nrep))
#        fp.close()
#    else:
#        print('\t\t\t\tSkipped read/write test')

    # Remove the data file
    if (not nofileio):
        os.remove('/tmp/test.dat')
        
if __name__ == '__main__':
    sys.exit(main())
<|MERGE_RESOLUTION|>--- conflicted
+++ resolved
@@ -47,16 +47,9 @@
     Test 24 - Write and read 512 by 512 byte array
 '''
 import numpy as np
-<<<<<<< HEAD
-import scipy
-import scipy.linalg
-import scipy.fftpack
-import scipy.ndimage
-=======
 import scipy.fftpack
 import scipy.ndimage
 import scipy.linalg
->>>>>>> e0bf34e3
 import math
 import sys
 import os
