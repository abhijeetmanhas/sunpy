---------------------
A brief tour of SunPy
---------------------

This brief tutorial will walk you through some
of the functionality offered by SunPy. Start by reading this tutorial
and trying out some of the examples demonstrated. Once you've completed the
tutorial check out the rest of the :doc:`User Guide </guide/index>` for a more
thorough look at the functionality available.

Sample Data
-----------
This tour makes use of a number of sample data files which you will need to
<<<<<<< HEAD
download. If have not already done so please follow the instruction here :ref:`sample-data`.
=======
download. To download the sample files simply run the following command::

    >>> import sunpy.data
    >>> sunpy.data.download_sample_data(overwrite=False)   # doctest: +SKIP

After running this you can then import the sample data files shortcuts which
are used below (e.g. sunpy.data.sample) by simply importing the module like so::

    >>> import sunpy.data.sample

If the sample files are not available for some reason that you will get an error
on import.
>>>>>>> 9f75a52c

Maps
----
Maps are the primary data type in SunPy they are spatially and / or temporally aware
data arrays. There are maps for a 2D image, a time series of 2D images or temporally aligned 2D images.

**Creating a Map**

SunPy supports many different data products from various sources 'out of the box'. We
shall use SDO's AIA instrument as an example in this tutorial. The general way to create
a Map from one of the supported data products is with the `~sunpy.map.map()` function from the `~sunpy.map` submodule.
`~sunpy.map.map()` takes either a filename, a list of filenames or a data array and header. We can test map with:

.. plot::
    :include-source:

    import sunpy.data.sample
    import sunpy.map
    aia = sunpy.map.Map(sunpy.data.sample.AIA_171_IMAGE)
    aia.peek()

This returns a map named `aia` which can be manipulated with standard SunPy map commands.
For more information about maps checkout the :doc:`map guide <data_types/maps>`
and the :ref:`map`.

Lightcurve
----------

SunPy handles time series data, fundamental to the study of any real world phenomenon,
by creating a lightcurve object. A lightcurve consists of two parts; times and measurements taken at those times. The
data can either be in your current Python session, alternatively within a local or
remote file. Let's create some fake data and pass it into a lightcurve object.

.. plot::
    :include-source:

    import sunpy.data.sample
    from sunpy.lightcurve import LightCurve
    times = np.arange(1000) * 2.0
    signal = np.sin(np.arange(1000)*0.02 ) + np.random.random(1000)
    light_curve = LightCurve.create({"signal": signal},index = times)
    light_curve.peek()

Within LightCurve.create, we have a dictionary that contains a single entry with key
"signal" containing a list of 1000 entries (0-999). The accompanying set of times is
passed in via the index keyword argument. If no times are passed into index, a default
set of time indices is generated.

For more information about lightcurves, check out the
:doc:`lightcurve guide <data_types/lightcurve>` and the
and the :ref:`lightcurve_code_ref`.

.. this should be a better example, for example grabbing goes data...

Spectra
-------

SunPy has spectral support for instruments which have such a capacity. CALLISTO,
an international network of Solar Radio Spectrometers, is a specific example.

.. plot::
    :include-source:

    import matplotlib.pyplot as plt
    import sunpy.spectra
    import sunpy.data.sample
    from sunpy.spectra.sources.callisto import CallistoSpectrogram
    image = CallistoSpectrogram.read(sunpy.data.sample.CALLISTO_IMAGE)
    image.peek()

For more information about spectra, check out the :doc:`spectra guide <data_types/spectra>`
and the :ref:`spectra_code_ref`.

Plotting
--------

<<<<<<< HEAD
SunPy uses a matplotlib-like interface for it's plotting so more complex plots can be built by combining
SunPy with matplotlib.
=======
SunPy uses a matplotlib like interface to it's plotting so more complex
plots can be built by combining SunPy with matplotlib.

Let's begin by creating a simple plot of an AIA image. To make things easy,
SunPy includes several example files which are used throughout the docs. These
files have names like `sunpy.data.sample.AIA_171_IMAGE` and `sunpy.data.sample.RHESSI_IMAGE`.

Try typing the below example into your interactive Python shell.

.. plot::
    :include-source:

    import sunpy.map
    import sunpy.data.sample
    aia = sunpy.map.Map(sunpy.data.sample.AIA_171_IMAGE)
    aia.peek()

If everything has been configured properly you should see an AIA image with
a red colormap, a colorbar on the right-hand side and a title and some
labels.

There is lot going on here, but we will walk you through the example. Briefly,
the first line is just importing SunPy. On the second line we create a
SunPy Map object which is basically just a spatially-aware image or data array.
On the last line we then plot the map object, using the built in 'quick plot' function `peek()`.

SunPy uses a matplotlib like interface to it's plotting so more complex
plots can be built by combining SunPy with matplotlib.
>>>>>>> 9f75a52c

.. plot::
    :include-source:

    import sunpy.map
    import matplotlib.pyplot as plt
    import sunpy.data.sample
    aia = sunpy.map.Map(sunpy.data.sample.AIA_171_IMAGE)
    fig = plt.figure()
    ax = plt.subplot(111)
    aia.plot()
    aia.draw_limb()
    aia.draw_grid()
    plt.colorbar()
    aia.draw_limb()
    plt.show()

For more information check out :ref:`plotting`.

Solar Physical Constants
------------------------

SunPy contains a convenient list of solar-related physical constants. Here is
a short bit of code to get you started: ::

<<<<<<< HEAD
    from sunpy.sun import constants as con
    # one astronomical unit (the average distance between the Sun and Earth)
    print con.au
=======
    >>> from sunpy.sun import constants as con

    # one astronomical unit (the average distance between the Sun and Earth)
    >>> print con.au
      Name   = Astronomical Unit
      Value  = 1.495978707e+11
      Error  = 0.0
      Units  = m
      Reference = IAU 2012 Resolution B2

>>>>>>> 9f75a52c
    # the solar radius
    >>> print con.radius
      Name   = Solar radius
      Value  = 695508000.0
      Error  = 26000.0
      Units  = m
      Reference = Allen's Astrophysical Quantities 4th Ed.

Not all constants have a shortcut assigned to them (as above). The rest of the constants
are stored in a dictionary. The following code grabs the dictionary and gets all of the
keys.::

    >>> solar_constants = con.physical_constants
    >>> solar_constants.keys()   # doctest: +NORMALIZE_WHITESPACE
    ['solar flux unit', 'surface area', 'average density', 'radius', 'surface
    gravity', 'ellipticity', 'visual magnitude', 'center density', 'average
    angular size', 'absolute magnitude', 'sunspot cycle', 'effective
    temperature', 'aphelion distance', 'mean energy production', 'mass
    conversion rate', 'average intensity', 'volume', 'metallicity', 'moment of
    inertia', 'escape velocity', 'perihelion distance', 'GM', 'oblateness',
    'mean distance', 'age', 'mass', 'luminosity', 'center temperature']

You can also use the following function to print out a table of all of the values
available. ::

    >>> con.print_all()   # doctest: +NORMALIZE_WHITESPACE
    Name                                 Value            Units    Error
    -------------------------------------------------------------------------------------
    solar flux unit                      1e-22      W / (Hz m2)    0
    surface area                     6.087e+18               m2    0
    average density                       1409          kg / m3    0
    radius                         695508000.0                m    26000.0
    surface gravity                        274            m / s    0
    ellipticity                          5e-05                     0
    visual magnitude                    -26.75                     0
    center density                    162200.0          kg / m3    0
    average angular size                959.63           arcsec    0
    absolute magnitude                    4.83                     0
    sunspot cycle                         11.4               yr    0
    effective temperature               5778.0                K    0
    aphelion distance                1.521e+11                m    0
    mean energy production           0.0001937           J / kg    0
    mass conversion rate          4300000000.0           kg / s    0
    average intensity               20090000.0      W / (m2 sr)    0
    volume                          1.4122e+27               m3    0
    metallicity                         0.0122                     0.0
    moment of inertia                  5.7e+54          kg / m2    0
    escape velocity                   617700.0            m / s    0
    perihelion distance              1.471e+11                m    0
    GM                             132712000.0         km3 / s2    0
    oblateness                            8.01          marcsec    0.14
    mean distance              1.495978707e+11                m    0.0
    age                           4600000000.0               yr    100000000.0
    mass                            1.9891e+30               kg    5e+25
    luminosity                       3.846e+26                W    5e+22
    center temperature              15710000.0                K    0

These constants are provided as a convenience so that everyone is using the same
(accepted values). For more information check out :ref:`sun_code_ref`.

Quantities and Units
--------------------

Many capabilities in SunPy make use of physical quantities that are specified
with units. SunPy uses `~astropy.units` to
implement this functionality. For example, the solar radius above is a physical quantity
that can be expressed in length units.  In the example above ::

    from sunpy.sun import constants as con
    con.radius
    <Constant name=u'Solar radius' value=695508000.0 error=26000.0 units='m' reference=u"Allen's Astrophysical Quantities 4th Ed.">

shows the solar radius in units of meters.  It is simple to express the same physical quantity in different units::

    con.radius.to('km')
    <Quantity 695508.0 km>

To get the numerical value of the solar radius in kilometers - without the unit information - use ::

    con.radius.to('km').value
    695508.0

Quantities and units are simple and powerful tools for keeping track of the units you're working in, and make it
easy to convert the same physical quantity into different units.  To learn more about the capabilities of quantities
and units, please consult `the astropy tutorial <http://www.astropy.org/astropy-tutorials/Quantities.html>`__.
SunPy's approach to the adoption of quantities and units in the codebase is described
`here <https://github.com/sunpy/sunpy-SEP/blob/master/SEP-0003.md>`__.

Here's a simple example of the power of units.  Suppose you have the radius of a circle and would like to calculate
its area.  The following code implements this ::

    >>> import numpy as np
    >>> import astropy.units as u
    >>> @u.quantity_input(radius=u.m)
    ... def circle_area(radius):
    ...     return np.pi * radius ** 2

The first line imports numpy, and the second line imports astropy's units module.  The beginning of the third line (the
"@" symbol) indicates that what follows is a Python decorator.  In this case, the decorator allows us to specify what
kind of unit the function input variable "radius" in the following function "circle_area" should have.  In this case,
it is meters.  The decorator checks that the input is convertible to the units specified in the decorator.  Calculating
the area of a circle with radius 4 meters using the function defined above is simple ::

    circle_area(4 * u.m)
    <Quantity 50.26548245743669 m2>

The units of the returned area are what we expect, namely the meters squared (m2).  However, we can also use other
units of measurement; for a circle with radius 4 kilometers ::

    circle_area(4 * u.km)
    <Quantity 50.26548245743669 km2>

Even although the input value of the radius was not in meters, the function does not crash; this is because the
input unit is convertible to meters.  This also works across different systems of measurement, for example ::

    circle_area(4 * u.imperial.foot)
    <Quantity 50.26548245743669 ft2>

However, if the input unit is not convertible to meters, then an error is thrown ::

    >>> circle_area(4 * u.second)   # doctest: +SKIP
    ...
    UnitsError: Argument 'radius' to function 'circle_area' must be in units convertable to 'm'.

Also, if no unit is specified, an error is thrown ::

    >>> circle_area(4)   # doctest: +SKIP
    ...
    TypeError: Argument 'radius' to function has 'circle_area' no 'unit' attribute. You may want to pass in an astropy Quantity instead.

Using units allows the user to be explicit about what the function
expects.  Units also make conversions very easy to do.  For example,
if you want the area of a circle in square feet, but were given
measurements in meters, then ::

    circle_area((4 * u.m).to(u.imperial.foot))
    <Quantity 541.0531502245425 ft2>

or ::

    >>> circle_area(4 * u.m).to(u.imperial.foot ** 2)
    <Quantity 541.0531502245426 ft2>

Astropy units and quantities are very powerful, and are used throughout SunPy.  To find out more about units and
quantities, please consult the `the astropy tutorial <http://www.astropy.org/astropy-tutorials/Quantities.html>`__ and
`documentation <http://docs.astropy.org/en/stable/units/index.html>`__


Working with Times
------------------

SunPy also contains a number of convenience functions for working with dates
and times. Here is a short example: ::

    >>> import sunpy.time

    # parsing a standard time strings
    >>> sunpy.time.parse_time('2004/02/05 12:00')
    datetime.datetime(2004, 2, 5, 12, 0)

    # This returns a datetime object. All SunPy functions which require
    # time as an input sanitize the input using parse_time.
    >>> sunpy.time.day_of_year('2004-Jul-05 12:00:02')
    187.50002314814816

    # the julian day
    >>> sunpy.time.julian_day((2010,4,30))
    2455316.5

    # TimeRange objects are useful for representing ranges of time
    >>> time_range = sunpy.time.TimeRange('2010/03/04 00:10', '2010/03/04 00:20')
    >>> time_range.center
    datetime.datetime(2010, 3, 4, 0, 15)

For more information about working with time in SunPy checkout the :doc:`time guide <time>`.


Getting at Data
---------------

Querying the VSO
----------------
There are a couple different ways to query and download data from the VSO using
SunPy. The method you should use depends first on your preference with respect
to query style: the main method of querying uses a syntax that is unique to
SunPy and may require some getting used to, but is extremely flexible and
powerful. A second
"legacy" API also exists which works is very much the same way as VSO_GET in
IDL.

Further, for each of the two query APIs there are interactive and
non-interactive versions available, depending on the type of work you are doing.

The below example demonstrates a simple query for SOHO EIT data using the
non-interactive version of the main API::

    >>> from sunpy.net import vso

    # create a new VSOClient instance
    >>> client = vso.VSOClient()

    # build our query
    >>> result = client.query(
    ...     vso.attrs.Time((2011, 9, 20, 1), (2011, 9, 20, 2)),
    ...     vso.attrs.Instrument('eit'))

    # print the number of matches
    >>> print("Number of records found: %d " % result.num_records())   # doctest: +NORMALIZE_WHITESPACE
    Number of records found: 4

    # download matches to /download/path
    >>> res = client.get(result, path="/download/path/{file}").wait()

Note that specifying a path is optional and if you do not specify one the files
will simply be downloaded into a temporary directory (e.g. /tmp/xyz).
For more information about vso client checkout the :doc:`vso guide <acquiring_data/vso>`.

Database Package
----------------

The database package offers the possibility to save retrieved data (e.g. via the
:mod:'sunpy.net.vso' package) onto a local or remote database. The database may be
a single file located on a local hard drive (if a SQLite database is used) or a
local or remote database server.
This makes it possible to fetch required data from the local database instead
of downloading it again from a remote server.

Querying a database is straightforward, as this example using VSO, shows. The example
demonstrates the useful feature which prevents storing the same data twice::


    >>> from sunpy.database import Database
    >>> from sunpy.net.vso.attrs import Time, Instrument
    >>> db = Database('sqlite:///')
    >>> entries = db.fetch(
    ...     Time('2012-08-05', '2012-08-05 00:00:05'),
    ...     Instrument('AIA'))
    >>> assert entries is None
    >>> len(db)
    4
    >>> entries = db.fetch(
    ...     Time('2012-08-05', '2012-08-05 00:00:05'),
    ...     Instrument('AIA'))
    >>> entries is None
    False
    >>> len(entries)
    4
    >>> len(db)
    4


Explanation: first, entries is None because the query has never been used for querying
the database -> query the VSO, add new entries to database, remember query hash.
In the second fetch, entries is not None because the query has already been used and
returns a list of database entries. For more information check out the :ref:`database_guide`.

Querying Helioviewer.org
------------------------

SunPy can be used to make several basic requests using the The `Helioviewer.org API <http://helioviewer.org/api/>`__
including generating a PNG and downloading a `JPEG 2000 <http://wiki.helioviewer.org/wiki/JPEG_2000>`__
image and loading it into a SunPy Map.


A simple example of a helioviewer query and a plot of the result follows.

.. plot::
    :include-source:

    from sunpy.net.helioviewer import HelioviewerClient
    import matplotlib.pyplot as plt
    from matplotlib.image import imread
    hv = HelioviewerClient()
    file = hv.download_png('2099/01/01', 4.8, "[SDO,AIA,AIA,304,1,100]", x0=0, y0=0, width=512, height=512)
    im = imread(file)
    plt.imshow(im)
    plt.axis('off')
    plt.show()

This downloads a PNG image of the latest AIA 304 image available on `Helioviewer.org <http://helioviewer.org>`_.  In the
 `~sunpy.net.helioviewer.HelioviewerClient.download_png` command the value, 4.8, refers to the image resolution in arcseconds per pixel (larger values mean lower resolution), x0 and y0 are the center points about which to focus and the width and height are the pixel values for the image dimensions. For more information checkout the :doc:`helioviewer guide <acquiring_data/helioviewer>`.<|MERGE_RESOLUTION|>--- conflicted
+++ resolved
@@ -11,22 +11,7 @@
 Sample Data
 -----------
 This tour makes use of a number of sample data files which you will need to
-<<<<<<< HEAD
 download. If have not already done so please follow the instruction here :ref:`sample-data`.
-=======
-download. To download the sample files simply run the following command::
-
-    >>> import sunpy.data
-    >>> sunpy.data.download_sample_data(overwrite=False)   # doctest: +SKIP
-
-After running this you can then import the sample data files shortcuts which
-are used below (e.g. sunpy.data.sample) by simply importing the module like so::
-
-    >>> import sunpy.data.sample
-
-If the sample files are not available for some reason that you will get an error
-on import.
->>>>>>> 9f75a52c
 
 Maps
 ----
@@ -103,10 +88,6 @@
 Plotting
 --------
 
-<<<<<<< HEAD
-SunPy uses a matplotlib-like interface for it's plotting so more complex plots can be built by combining
-SunPy with matplotlib.
-=======
 SunPy uses a matplotlib like interface to it's plotting so more complex
 plots can be built by combining SunPy with matplotlib.
 
@@ -135,7 +116,6 @@
 
 SunPy uses a matplotlib like interface to it's plotting so more complex
 plots can be built by combining SunPy with matplotlib.
->>>>>>> 9f75a52c
 
 .. plot::
     :include-source:
@@ -161,11 +141,6 @@
 SunPy contains a convenient list of solar-related physical constants. Here is
 a short bit of code to get you started: ::
 
-<<<<<<< HEAD
-    from sunpy.sun import constants as con
-    # one astronomical unit (the average distance between the Sun and Earth)
-    print con.au
-=======
     >>> from sunpy.sun import constants as con
 
     # one astronomical unit (the average distance between the Sun and Earth)
@@ -176,7 +151,6 @@
       Units  = m
       Reference = IAU 2012 Resolution B2
 
->>>>>>> 9f75a52c
     # the solar radius
     >>> print con.radius
       Name   = Solar radius
