--- conflicted
+++ resolved
@@ -5,41 +5,19 @@
 Maps in SunPy are dimensionally-aware data arrays.
 In other words, they are 2-dimensional data associated with a coordinate system.
 In this guide, we will cover some of the basic functionality of maps.
-<<<<<<< HEAD
 Once you've read through this guide check out
 the :doc:`/code_ref/map` for a more thorough look at SunPy maps.
 There you can see what instruments are currently supported or you can access the
 code reference for each instrument-specific map subclass.
-=======
-Once you've read through this guide check out the :doc:`api reference</code_ref/index>` for a more thorough look at SunPy maps.
-
-------------
-Data Support
-------------
-The map object currently supports the following data sources
-
-- SDO/AIA, SDO/HMI
-- STEREO/EUVI, STEREO/COR
-- Hinode/XRT, Hinode/SOT
-- SOHO/EIT, SOHO/LASCO, SOHO/MDI
-- PROBA2/SWAP
-- Yohkoh/SXT
->>>>>>> 4f5729cf
 
 1. Creating maps
 ----------------
 SunPy contains a number of example FITS files.
-<<<<<<< HEAD
 To make things easy, SunPy includes several example files which are used
 throughout the docs. These files have names like
 `~sunpy.data.sample.AIA_171_IMAGE` and `~sunpy.data.sample.RHESSI_IMAGE`.
 To create the sample `sunpy.map.sources.sdo.AIAMap` type the following into your
   interactive Python shell::
-=======
-To make things easy, SunPy includes several example files which are used throughout the docs.
-These files have names like `sunpy.data.sample.AIA_171_IMAGE` and `sunpy.data.sample.RHESSI_IMAGE`.
-To create the sample AIA map type the following into your interactive Python shell::
->>>>>>> 4f5729cf
 
     import sunpy
     import sunpy.map
@@ -51,18 +29,11 @@
 
     my_map = sunpy.map.Map('/mydirectory/mymap.fits')
 
-<<<<<<< HEAD
 SunPy should automatically detects the type of file (e.g. FITS), what instrument it is
 associated with (e.g. AIA, EIT, LASCO) and will automatically look in the
 appropriate places for the FITS keywords it needs to interpret the coordinate
 system. If the type of FITS file is not recognized then SunPy will try some
 default FITS keywords and return a `~sunpy.map.GenericMap` but results
-=======
-SunPy automatically detects the type of file (e.g. FITS), what instrument it is
-associated with (e.g. AIA, EIT, LASCO) and will automatically look in the appropriate places for the FITS
-keywords it needs to interpret the coordinate system. If the type of FITS file
-is not recognized then SunPy will try some default FITS keywords and return a GenericMap but results
->>>>>>> 4f5729cf
 may vary. SunPy can also create maps from the jpg2000 files from
 `helioviewer.org <http://helioviewer.org/>`_.
 
@@ -90,16 +61,10 @@
     my_map
 
 This will show a representation of the data as well as some of its associated
-<<<<<<< HEAD
 attributes. A number of other attributes are also available, for example the
 `~sunpy.map.GenericMap.date`, `~sunpy.map.GenericMap.exposure_time`,
 `~sunpy.map.GenericMap.center`, `~sunpy.map.GenericMap.xrange`,
 `~sunpy.map.GenericMap.yrange` and others::
-=======
-attributes. A number of other attributes are also available, for example the date,
-exposure time, map center, xrange, yrange
-other::
->>>>>>> 4f5729cf
 
     map_date = my_map.date
     map_exptime = my_map.exposure_time
@@ -115,7 +80,6 @@
 
     header = my_map.meta
 
-<<<<<<< HEAD
 This references the meta data dictionary with the header information as read
 from the source file.
 
@@ -124,33 +88,17 @@
 The data in a SunPy Map object is accessible through the
 `~sunpy.map.GenericMap.data` attribute.  The data is implemented as a
 NumPy `~numpy.ndarray` or `~numpy.ma.MaskedArray`, so for example, to get
-=======
-This references the meta data dictionary with the header information as read from the source
-file.
-
-4. Getting at the data
-----------------------
-The data in a SunPy Map object is accessible through the data attribute.
-Currently, the data is implemented as a NumPy ndarray, so for example, to get
->>>>>>> 4f5729cf
 the 0th element in the array ::
 
     my_map.data[0,0]
     my_map.data[0][0]
 
-<<<<<<< HEAD
 One important fact to remember is that the first
 index is for the y direction while the second index is for the x direction.
 For more information about indexing please refer to the
 `Numpy documentation <http://www.scipy.org/Tentative_NumPy_Tutorial#head-864862d3f2bb4c32f04260fac61eb4ef34788c4c>`_.
 Common `~numpy.ndarray` attributes, such as `~numpy.ndarray.shape` and `~numpy.ndarray.dtype`, are accessible through
 the SunPy `~sunpy.map.GenericMap` object ::
-=======
-One important fact to remember which is initially confusing is that the first index is for the
-y direction while the second index is for the x direction! For more information about indexing
-please refer to the `Numpy documentation <http://www.scipy.org/Tentative_NumPy_Tutorial#head-864862d3f2bb4c32f04260fac61eb4ef34788c4c>`.
-Common ndarray attributes, such as shape and dtype, are accessible through the SunPy Map object ::
->>>>>>> 4f5729cf
 
     my_map.shape
     my_map.dtype
@@ -162,15 +110,11 @@
     # or
     var = my_map.data.copy()
 
-<<<<<<< HEAD
 Python makes use of pointers so if you want to alter the data and keep the
 original data in the map intact make sure to copy it.
 
 Some basic statistical functions on the data array are also passed through to Map
 objects::
-=======
-Basic statistical functions on the data array are also passed through to Map objects::
->>>>>>> 4f5729cf
 
     my_map.min()
     my_map.max()
@@ -190,20 +134,12 @@
 
     my_map.peek()
 
-<<<<<<< HEAD
 This will open a matplotlib plot on your screen.
 In addition, to enable users to modify the plot it is possible to grab the
 matplotlib figure object by using the `~sunpy.map.GenericMap.plot()` command.
 This makes it possible to use the SunPy plot as the foundation for a
 more complicated figure. For a bit more information about this and some
 examples see :ref:`plotting`.
-=======
-This will open a matplotlib plot right on your screen.
-In addition, to enable users to modify the plot it is possible to grab the
-matplotlib figure object by using the plot() command.
-This makes it possible to use the SunPy plot as the foundation for a
-more complicated figure.
->>>>>>> 4f5729cf
 
 .. note::
 
@@ -477,25 +413,14 @@
 
     my_maps = sunpy.map.Map(sunpy.data.sample.EIT_195_IMAGE, sunpy.data.sample.RHESSI_IMAGE, composite=True)
 
-<<<<<<< HEAD
 A `~sunpy.map.CompositeMap` is different from a regular SunPy `~sunpy.map.GenericMap` object and therefore
 different associated methods. To list which maps are part of your composite map use::
-
-    my_maps.list_maps()
-
-The following code adds a new map (which must be instantiated first), sets its transparency to
-25%, turns on contours from 50% to 90% for the second map, and then plots the
-result.
-=======
-A CompositeMap is different from a regular SunPy Map object and therefore different associated methods.
-To list which maps are part of your composite map use::
 
     my_maps.list_maps()
 
 The following code
 adds a new map (which must be instantiated first), sets its transparency to 25%, turns on contours from 50% to 90% for the second map,
 and then plots the result::
->>>>>>> 4f5729cf
 
 .. plot::
 
@@ -549,19 +474,11 @@
 Note that an array is returned only if all the maps have the same
 shape.  If this is not true, an error (ValueError) is returned.  If all the
 maps have nx pixels in the x-direction, and ny pixels in the y-direction,
-<<<<<<< HEAD
 and there are n maps in the mapcube, the `~numpy.ndarray` array that is
 returned has shape (ny, nx, n).  The data of the first map in the `~sunpy.map.MapCube`
 appears in the `~numpy.ndarray` in position ``[:, :, 0]``, the data of second map in
 position ``[:, :, 1]``, and so on.  The order of maps in the `~sunpy.map.MapCube` is
 reproduced in the returned `~numpy.ndarray`.
-=======
-and there are nt maps in the mapcube, the ndarray array that is
-returned has shape (ny, nx, nt).  The data of the first map in the mapcube
-appears in the ndarray in position ``[:, :, 0]``, the data of second map in
-position ``[:, :, 1]``, and so on.  The order of maps in the mapcube is
-reproduced in the returned ndarray.
->>>>>>> 4f5729cf
 
 The meta data from each map can be obtained using::
 
