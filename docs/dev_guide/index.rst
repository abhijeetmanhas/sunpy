.. _dev_guide:
{% if not is_development %}
.. _newcomers:
.. _remote_data:
{% endif %}

*****************
Developer's Guide
*****************

{% if is_development %}

This article describes the guidelines to be followed by developers working on SunPy.
If you are thinking of contributing to SunPy please read the following carefully.

We currently recommend the :ref:`newcomers` as the place to start.
This goes over the basics and has links to useful tutorials on git.

.. toctree::
   :maxdepth: 2

<<<<<<< HEAD
   newcomers
   code_standards
   documentation
   tests
   pr_review_procedure
   example_gallery
   units_quantities
   new_objects
   extending_fido
   maintainer_workflow
   logger
   remote_data
   config
   funding
   stability
=======
   contents/newcomers
   contents/code_standards
   contents/documentation
   contents/tests
   contents/pr_review_procedure
   contents/example_gallery
   contents/units_quantities
   contents/new_objects
   contents/maintainer_workflow
   contents/logger
   contents/remote_data
   contents/config
   contents/funding

{%else%}

Please go `here <https://docs.sunpy.org/en/latest/dev_guide/index.html>`__ for our up to date developer’s guide.

{%endif%}
>>>>>>> a8531086
<|MERGE_RESOLUTION|>--- conflicted
+++ resolved
@@ -19,23 +19,6 @@
 .. toctree::
    :maxdepth: 2
 
-<<<<<<< HEAD
-   newcomers
-   code_standards
-   documentation
-   tests
-   pr_review_procedure
-   example_gallery
-   units_quantities
-   new_objects
-   extending_fido
-   maintainer_workflow
-   logger
-   remote_data
-   config
-   funding
-   stability
-=======
    contents/newcomers
    contents/code_standards
    contents/documentation
@@ -44,6 +27,7 @@
    contents/example_gallery
    contents/units_quantities
    contents/new_objects
+   contents/extending_fido
    contents/maintainer_workflow
    contents/logger
    contents/remote_data
@@ -54,5 +38,4 @@
 
 Please go `here <https://docs.sunpy.org/en/latest/dev_guide/index.html>`__ for our up to date developer’s guide.
 
-{%endif%}
->>>>>>> a8531086
+{%endif%}